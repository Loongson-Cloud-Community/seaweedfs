package iamapi

import (
	"crypto/sha1"
	"encoding/json"
	"fmt"
	"math/rand"
	"net/http"
	"net/url"
	"reflect"
	"strings"
	"sync"
	"time"

	"github.com/chrislusf/seaweedfs/weed/glog"
	"github.com/chrislusf/seaweedfs/weed/pb/iam_pb"
	"github.com/chrislusf/seaweedfs/weed/s3api/s3_constants"
	"github.com/chrislusf/seaweedfs/weed/s3api/s3err"

	"github.com/aws/aws-sdk-go/service/iam"
)

const (
	charsetUpper           = "ABCDEFGHIJKLMNOPQRSTUVWXYZ0123456789"
	charset                = charsetUpper + "abcdefghijklmnopqrstuvwxyz/"
	policyDocumentVersion  = "2012-10-17"
	StatementActionAdmin   = "*"
	StatementActionWrite   = "Put*"
	StatementActionRead    = "Get*"
	StatementActionList    = "List*"
	StatementActionTagging = "Tagging*"
)

var (
	seededRand *rand.Rand = rand.New(
		rand.NewSource(time.Now().UnixNano()))
	policyDocuments = map[string]*PolicyDocument{}
	policyLock      = sync.RWMutex{}
)

func MapToStatementAction(action string) string {
	switch action {
	case StatementActionAdmin:
		return s3_constants.ACTION_ADMIN
	case StatementActionWrite:
		return s3_constants.ACTION_WRITE
	case StatementActionRead:
		return s3_constants.ACTION_READ
	case StatementActionList:
		return s3_constants.ACTION_LIST
	case StatementActionTagging:
		return s3_constants.ACTION_TAGGING
	default:
		return ""
	}
}

func MapToIdentitiesAction(action string) string {
	switch action {
	case s3_constants.ACTION_ADMIN:
		return StatementActionAdmin
	case s3_constants.ACTION_WRITE:
		return StatementActionWrite
	case s3_constants.ACTION_READ:
		return StatementActionRead
	case s3_constants.ACTION_LIST:
		return StatementActionList
	case s3_constants.ACTION_TAGGING:
		return StatementActionTagging
	default:
		return ""
	}
}

type Statement struct {
	Effect   string   `json:"Effect"`
	Action   []string `json:"Action"`
	Resource []string `json:"Resource"`
}

type Policies struct {
	Policies map[string]PolicyDocument `json:"policies"`
}

type PolicyDocument struct {
	Version   string       `json:"Version"`
	Statement []*Statement `json:"Statement"`
}

func (p PolicyDocument) String() string {
	b, _ := json.Marshal(p)
	return string(b)
}

func Hash(s *string) string {
	h := sha1.New()
	h.Write([]byte(*s))
	return fmt.Sprintf("%x", h.Sum(nil))
}

func StringWithCharset(length int, charset string) string {
	b := make([]byte, length)
	for i := range b {
		b[i] = charset[seededRand.Intn(len(charset))]
	}
	return string(b)
}

func (iama *IamApiServer) ListUsers(s3cfg *iam_pb.S3ApiConfiguration, values url.Values) (resp ListUsersResponse) {
	for _, ident := range s3cfg.Identities {
		resp.ListUsersResult.Users = append(resp.ListUsersResult.Users, &iam.User{UserName: &ident.Name})
	}
	return resp
}

func (iama *IamApiServer) ListAccessKeys(s3cfg *iam_pb.S3ApiConfiguration, values url.Values) (resp ListAccessKeysResponse) {
	status := iam.StatusTypeActive
	userName := values.Get("UserName")
	for _, ident := range s3cfg.Identities {
		if userName != "" && userName != ident.Name {
			continue
		}
		for _, cred := range ident.Credentials {
			resp.ListAccessKeysResult.AccessKeyMetadata = append(resp.ListAccessKeysResult.AccessKeyMetadata,
				&iam.AccessKeyMetadata{UserName: &ident.Name, AccessKeyId: &cred.AccessKey, Status: &status},
			)
		}
	}
	return resp
}

func (iama *IamApiServer) CreateUser(s3cfg *iam_pb.S3ApiConfiguration, values url.Values) (resp CreateUserResponse) {
	userName := values.Get("UserName")
	resp.CreateUserResult.User.UserName = &userName
	s3cfg.Identities = append(s3cfg.Identities, &iam_pb.Identity{Name: userName})
	return resp
}

func (iama *IamApiServer) DeleteUser(s3cfg *iam_pb.S3ApiConfiguration, userName string) (resp DeleteUserResponse, err error) {
	for i, ident := range s3cfg.Identities {
		if userName == ident.Name {
			s3cfg.Identities = append(s3cfg.Identities[:i], s3cfg.Identities[i+1:]...)
			return resp, nil
		}
	}
	return resp, fmt.Errorf(iam.ErrCodeNoSuchEntityException)
}

func (iama *IamApiServer) GetUser(s3cfg *iam_pb.S3ApiConfiguration, userName string) (resp GetUserResponse, err error) {
	for _, ident := range s3cfg.Identities {
		if userName == ident.Name {
			resp.GetUserResult.User = iam.User{UserName: &ident.Name}
			return resp, nil
		}
	}
	return resp, fmt.Errorf(iam.ErrCodeNoSuchEntityException)
}

func (iama *IamApiServer) UpdateUser(s3cfg *iam_pb.S3ApiConfiguration, values url.Values) (resp UpdateUserResponse, err error) {
	userName := values.Get("UserName")
	newUserName := values.Get("NewUserName")
	if newUserName != "" {
		for _, ident := range s3cfg.Identities {
			if userName == ident.Name {
				ident.Name = newUserName
				return resp, nil
			}
		}
	} else {
		return resp, nil
	}
	return resp, fmt.Errorf(iam.ErrCodeNoSuchEntityException)
}

func GetPolicyDocument(policy *string) (policyDocument PolicyDocument, err error) {
	if err = json.Unmarshal([]byte(*policy), &policyDocument); err != nil {
		return PolicyDocument{}, err
	}
	return policyDocument, err
}

func (iama *IamApiServer) CreatePolicy(s3cfg *iam_pb.S3ApiConfiguration, values url.Values) (resp CreatePolicyResponse, err error) {
	policyName := values.Get("PolicyName")
	policyDocumentString := values.Get("PolicyDocument")
	policyDocument, err := GetPolicyDocument(&policyDocumentString)
	if err != nil {
		return CreatePolicyResponse{}, err
	}
	policyId := Hash(&policyDocumentString)
	arn := fmt.Sprintf("arn:aws:iam:::policy/%s", policyName)
	resp.CreatePolicyResult.Policy.PolicyName = &policyName
	resp.CreatePolicyResult.Policy.Arn = &arn
	resp.CreatePolicyResult.Policy.PolicyId = &policyId
	policies := Policies{}
	policyLock.Lock()
	defer policyLock.Unlock()
	if err = iama.s3ApiConfig.GetPolicies(&policies); err != nil {
		return resp, err
	}
	policies.Policies[policyName] = policyDocument
	if err = iama.s3ApiConfig.PutPolicies(&policies); err != nil {
		return resp, err
	}
	return resp, nil
}

func (iama *IamApiServer) PutUserPolicy(s3cfg *iam_pb.S3ApiConfiguration, values url.Values) (resp PutUserPolicyResponse, err error) {
	userName := values.Get("UserName")
	policyName := values.Get("PolicyName")
	policyDocumentString := values.Get("PolicyDocument")
	policyDocument, err := GetPolicyDocument(&policyDocumentString)
	if err != nil {
		return PutUserPolicyResponse{}, err
	}
	policyDocuments[policyName] = &policyDocument
	actions := GetActions(&policyDocument)
	for _, ident := range s3cfg.Identities {
		if userName == ident.Name {
			for _, action := range actions {
				ident.Actions = append(ident.Actions, action)
			}
			break
		}
	}
	return resp, nil
}

func (iama *IamApiServer) GetUserPolicy(s3cfg *iam_pb.S3ApiConfiguration, values url.Values) (resp GetUserPolicyResponse, err error) {
	userName := values.Get("UserName")
	policyName := values.Get("PolicyName")
	for _, ident := range s3cfg.Identities {
		if userName != ident.Name {
			continue
		}

		resp.GetUserPolicyResult.UserName = userName
		resp.GetUserPolicyResult.PolicyName = policyName
		if len(ident.Actions) == 0 {
			return resp, fmt.Errorf(iam.ErrCodeNoSuchEntityException)
		}

		policyDocument := PolicyDocument{Version: policyDocumentVersion}
		statements := make(map[string][]string)
		for _, action := range ident.Actions {
			// parse "Read:EXAMPLE-BUCKET"
			act := strings.Split(action, ":")

			resource := "*"
			if len(act) == 2 {
				resource = fmt.Sprintf("arn:aws:s3:::%s/*", act[1])
			}
			statements[resource] = append(statements[resource],
				fmt.Sprintf("s3:%s", MapToIdentitiesAction(act[0])),
			)
		}
		for resource, actions := range statements {
			isEqAction := false
			for i, statement := range policyDocument.Statement {
				if reflect.DeepEqual(statement.Action, actions) {
					policyDocument.Statement[i].Resource = append(
						policyDocument.Statement[i].Resource, resource)
					isEqAction = true
					break
				}
			}
			if isEqAction {
				continue
			}
			policyDocumentStatement := Statement{
				Effect: "Allow",
				Action: actions,
			}
			policyDocumentStatement.Resource = append(policyDocumentStatement.Resource, resource)
			policyDocument.Statement = append(policyDocument.Statement, &policyDocumentStatement)
		}
		resp.GetUserPolicyResult.PolicyDocument = policyDocument.String()
		return resp, nil
	}
	return resp, fmt.Errorf(iam.ErrCodeNoSuchEntityException)
}

func (iama *IamApiServer) DeleteUserPolicy(s3cfg *iam_pb.S3ApiConfiguration, values url.Values) (resp PutUserPolicyResponse, err error) {
	userName := values.Get("UserName")
	for i, ident := range s3cfg.Identities {
		if ident.Name == userName {
			s3cfg.Identities = append(s3cfg.Identities[:i], s3cfg.Identities[i+1:]...)
			return resp, nil
		}
	}
	return resp, fmt.Errorf(iam.ErrCodeNoSuchEntityException)
}

func GetActions(policy *PolicyDocument) (actions []string) {
	for _, statement := range policy.Statement {
		if statement.Effect != "Allow" {
			continue
		}
		for _, resource := range statement.Resource {
			// Parse "arn:aws:s3:::my-bucket/shared/*"
			res := strings.Split(resource, ":")
			if len(res) != 6 || res[0] != "arn" || res[1] != "aws" || res[2] != "s3" {
				glog.Infof("not match resource: %s", res)
				continue
			}
			for _, action := range statement.Action {
				// Parse "s3:Get*"
				act := strings.Split(action, ":")
				if len(act) != 2 || act[0] != "s3" {
					glog.Infof("not match action: %s", act)
					continue
				}
				statementAction := MapToStatementAction(act[1])
				if res[5] == "*" {
					actions = append(actions, statementAction)
					continue
				}
				// Parse my-bucket/shared/*
				path := strings.Split(res[5], "/")
				if len(path) != 2 || path[1] != "*" {
					glog.Infof("not match bucket: %s", path)
					continue
				}
				actions = append(actions, fmt.Sprintf("%s:%s", statementAction, path[0]))
			}
		}
	}
	return actions
}

func (iama *IamApiServer) CreateAccessKey(s3cfg *iam_pb.S3ApiConfiguration, values url.Values) (resp CreateAccessKeyResponse) {
	userName := values.Get("UserName")
	status := iam.StatusTypeActive
	accessKeyId := StringWithCharset(21, charsetUpper)
	secretAccessKey := StringWithCharset(42, charset)
	resp.CreateAccessKeyResult.AccessKey.AccessKeyId = &accessKeyId
	resp.CreateAccessKeyResult.AccessKey.SecretAccessKey = &secretAccessKey
	resp.CreateAccessKeyResult.AccessKey.UserName = &userName
	resp.CreateAccessKeyResult.AccessKey.Status = &status
	changed := false
	for _, ident := range s3cfg.Identities {
		if userName == ident.Name {
			ident.Credentials = append(ident.Credentials,
				&iam_pb.Credential{AccessKey: accessKeyId, SecretKey: secretAccessKey})
			changed = true
			break
		}
	}
	if !changed {
		s3cfg.Identities = append(s3cfg.Identities,
			&iam_pb.Identity{Name: userName,
				Credentials: []*iam_pb.Credential{
					{
						AccessKey: accessKeyId,
						SecretKey: secretAccessKey,
					},
				},
			},
		)
	}
	return resp
}

func (iama *IamApiServer) DeleteAccessKey(s3cfg *iam_pb.S3ApiConfiguration, values url.Values) (resp DeleteAccessKeyResponse) {
	userName := values.Get("UserName")
	accessKeyId := values.Get("AccessKeyId")
	for _, ident := range s3cfg.Identities {
		if userName == ident.Name {
			for i, cred := range ident.Credentials {
				if cred.AccessKey == accessKeyId {
					ident.Credentials = append(ident.Credentials[:i], ident.Credentials[i+1:]...)
					break
				}
			}
			break
		}
	}
	return resp
}

<<<<<<< HEAD
// handleImplicitUsername adds username who signs the request to values if 'username' is not specified
// According to https://awscli.amazonaws.com/v2/documentation/api/latest/reference/iam/create-access-key.html/
// "If you do not specify a user name, IAM determines the user name implicitly based on the Amazon Web
// Services access key ID signing the request."
func handleImplicitUsername(r *http.Request, values url.Values) {
	if len(r.Header["Authorization"]) == 0 || values.Get("UserName") != "" {
		return
	}
	// get username who signs the request
	// for a typical Authorization:
	// "AWS4-HMAC-SHA256 Credential=197FSAQ7HHTA48X64O3A/20220420/test1/iam/aws4_request, SignedHeaders=content-type;
	// host;x-amz-date, Signature=6757dc6b3d7534d67e17842760310e99ee695408497f6edc4fdb84770c252dc8"
	// the "test1" will be extracted as the username
	s := strings.Split(r.Header["Authorization"][0], "Credential=")
	if len(s) < 2 {
		return
	}
	glog.V(6).Infof("s: %v\n", s)
	s = strings.Split(s[1], ",")
	if len(s) < 2 {
		return
	}
	glog.V(6).Infof("s: %v\n", s)
	s = strings.Split(s[0], "/")
	if len(s) < 5 {
		return
	}
	glog.V(6).Infof("s: %v\n", s)
	userName := s[2]
	values.Set("UserName", userName)
}

=======
>>>>>>> 520f9600
func (iama *IamApiServer) DoActions(w http.ResponseWriter, r *http.Request) {
	if err := r.ParseForm(); err != nil {
		s3err.WriteErrorResponse(w, r, s3err.ErrInvalidRequest)
		return
	}
	values := r.PostForm
	var s3cfgLock sync.RWMutex
	s3cfgLock.RLock()
	s3cfg := &iam_pb.S3ApiConfiguration{}
	if err := iama.s3ApiConfig.GetS3ApiConfiguration(s3cfg); err != nil {
		s3err.WriteErrorResponse(w, r, s3err.ErrInternalError)
		return
	}
	s3cfgLock.RUnlock()

	glog.V(4).Infof("DoActions: %+v", values)
	var response interface{}
	var err error
	changed := true
	switch r.Form.Get("Action") {
	case "ListUsers":
		response = iama.ListUsers(s3cfg, values)
		changed = false
	case "ListAccessKeys":
		response = iama.ListAccessKeys(s3cfg, values)
		changed = false
	case "CreateUser":
		response = iama.CreateUser(s3cfg, values)
	case "GetUser":
		userName := values.Get("UserName")
		response, err = iama.GetUser(s3cfg, userName)
		if err != nil {
			writeIamErrorResponse(w, r, err, "user", userName, nil)
			return
		}
		changed = false
	case "UpdateUser":
		response, err = iama.UpdateUser(s3cfg, values)
		if err != nil {
			glog.Errorf("UpdateUser: %+v", err)
			s3err.WriteErrorResponse(w, r, s3err.ErrInvalidRequest)
			return
		}
	case "DeleteUser":
		userName := values.Get("UserName")
		response, err = iama.DeleteUser(s3cfg, userName)
		if err != nil {
			writeIamErrorResponse(w, r, err, "user", userName, nil)
			return
		}
	case "CreateAccessKey":
		response = iama.CreateAccessKey(s3cfg, values)
	case "DeleteAccessKey":
		response = iama.DeleteAccessKey(s3cfg, values)
	case "CreatePolicy":
		response, err = iama.CreatePolicy(s3cfg, values)
		if err != nil {
			glog.Errorf("CreatePolicy:  %+v", err)
			s3err.WriteErrorResponse(w, r, s3err.ErrInvalidRequest)
			return
		}
	case "PutUserPolicy":
		response, err = iama.PutUserPolicy(s3cfg, values)
		if err != nil {
			glog.Errorf("PutUserPolicy:  %+v", err)
			s3err.WriteErrorResponse(w, r, s3err.ErrInvalidRequest)
			return
		}
	case "GetUserPolicy":
		response, err = iama.GetUserPolicy(s3cfg, values)
		if err != nil {
			writeIamErrorResponse(w, r, err, "user", values.Get("UserName"), nil)
			return
		}
		changed = false
	case "DeleteUserPolicy":
		if response, err = iama.DeleteUserPolicy(s3cfg, values); err != nil {
			writeIamErrorResponse(w, r, err, "user", values.Get("UserName"), nil)
			return
		}
	default:
		errNotImplemented := s3err.GetAPIError(s3err.ErrNotImplemented)
		errorResponse := ErrorResponse{}
		errorResponse.Error.Code = &errNotImplemented.Code
		errorResponse.Error.Message = &errNotImplemented.Description
		s3err.WriteXMLResponse(w, r, errNotImplemented.HTTPStatusCode, errorResponse)
		return
	}
	if changed {
		s3cfgLock.Lock()
		err := iama.s3ApiConfig.PutS3ApiConfiguration(s3cfg)
		s3cfgLock.Unlock()
		if err != nil {
			writeIamErrorResponse(w, r, fmt.Errorf(iam.ErrCodeServiceFailureException), "", "", err)
			return
		}
	}
	s3err.WriteXMLResponse(w, r, http.StatusOK, response)
}<|MERGE_RESOLUTION|>--- conflicted
+++ resolved
@@ -377,7 +377,6 @@
 	return resp
 }
 
-<<<<<<< HEAD
 // handleImplicitUsername adds username who signs the request to values if 'username' is not specified
 // According to https://awscli.amazonaws.com/v2/documentation/api/latest/reference/iam/create-access-key.html/
 // "If you do not specify a user name, IAM determines the user name implicitly based on the Amazon Web
@@ -386,32 +385,31 @@
 	if len(r.Header["Authorization"]) == 0 || values.Get("UserName") != "" {
 		return
 	}
-	// get username who signs the request
-	// for a typical Authorization:
+	// get username who signs the request. For a typical Authorization:
 	// "AWS4-HMAC-SHA256 Credential=197FSAQ7HHTA48X64O3A/20220420/test1/iam/aws4_request, SignedHeaders=content-type;
-	// host;x-amz-date, Signature=6757dc6b3d7534d67e17842760310e99ee695408497f6edc4fdb84770c252dc8"
+	// host;x-amz-date, Signature=6757dc6b3d7534d67e17842760310e99ee695408497f6edc4fdb84770c252dc8",
 	// the "test1" will be extracted as the username
+	glog.V(4).Infof("Authorization field: %v", r.Header["Authorization"][0])
 	s := strings.Split(r.Header["Authorization"][0], "Credential=")
 	if len(s) < 2 {
 		return
 	}
-	glog.V(6).Infof("s: %v\n", s)
+	glog.V(4).Infof("First strip: %v", s)
 	s = strings.Split(s[1], ",")
 	if len(s) < 2 {
 		return
 	}
-	glog.V(6).Infof("s: %v\n", s)
+	glog.V(4).Infof("Second strip: %v", s)
 	s = strings.Split(s[0], "/")
 	if len(s) < 5 {
 		return
 	}
-	glog.V(6).Infof("s: %v\n", s)
+	glog.V(4).Infof("Third strip: %v", s)
 	userName := s[2]
+	glog.V(4).Infof("UserName: %v", userName)
 	values.Set("UserName", userName)
 }
 
-=======
->>>>>>> 520f9600
 func (iama *IamApiServer) DoActions(w http.ResponseWriter, r *http.Request) {
 	if err := r.ParseForm(); err != nil {
 		s3err.WriteErrorResponse(w, r, s3err.ErrInvalidRequest)
@@ -436,6 +434,7 @@
 		response = iama.ListUsers(s3cfg, values)
 		changed = false
 	case "ListAccessKeys":
+		handleImplicitUsername(r, values)
 		response = iama.ListAccessKeys(s3cfg, values)
 		changed = false
 	case "CreateUser":
@@ -463,8 +462,10 @@
 			return
 		}
 	case "CreateAccessKey":
+		handleImplicitUsername(r, values)
 		response = iama.CreateAccessKey(s3cfg, values)
 	case "DeleteAccessKey":
+		handleImplicitUsername(r, values)
 		response = iama.DeleteAccessKey(s3cfg, values)
 	case "CreatePolicy":
 		response, err = iama.CreatePolicy(s3cfg, values)
